--- conflicted
+++ resolved
@@ -22,28 +22,16 @@
     T: tl.constexpr,
     S: tl.constexpr,
     BT: tl.constexpr,
-<<<<<<< HEAD
-    BS: tl.constexpr,
-):
-    i_s, i_t, i_bh = tl.program_id(0), tl.program_id(1), tl.program_id(2)
-    o_i = tl.arange(0, BT)
-    m_s = tl.where(o_i[:, None] >= o_i[None, :], 1., 0.).to(tl.float32)
-=======
     BS: tl.constexpr
 ):
     i_s, i_t, i_bh = tl.program_id(0), tl.program_id(1), tl.program_id(2)
     o_i = tl.arange(0, BT)
     m_s = tl.where(o_i[:, None] >= o_i[None, :], 1., 0.)
->>>>>>> 3071a69e
 
     p_s = tl.make_block_ptr(s + i_bh * s_s_h, (T, S), (s_s_t, s_s_d), (i_t * BT, i_s * BS), (BT, BS), (1, 0))
     p_o = tl.make_block_ptr(o + i_bh * s_s_h, (T, S), (s_s_t, s_s_d), (i_t * BT, i_s * BS), (BT, BS), (1, 0))
     # [BT, BS]
-<<<<<<< HEAD
-    b_s = tl.load(p_s, boundary_check=(0, 1))
-=======
     b_s = tl.load(p_s, boundary_check=(0, 1)).to(tl.float32)
->>>>>>> 3071a69e
     b_o = tl.dot(m_s, b_s, allow_tf32=False)
     tl.store(p_o, b_o.to(p_o.dtype.element_ty), boundary_check=(0, 1))
 
@@ -72,10 +60,6 @@
     BK: tl.constexpr,
     BV: tl.constexpr,
     NT: tl.constexpr,
-<<<<<<< HEAD
-    NORMK: tl.constexpr,
-=======
->>>>>>> 3071a69e
     USE_INITIAL_STATE: tl.constexpr,
     STORE_FINAL_STATE: tl.constexpr
 ):
@@ -89,38 +73,22 @@
         p_k = tl.make_block_ptr(k + i_bh * s_k_h, (K, T), (s_k_d, s_k_t), (i_k * BK, i_t * BT), (BK, BT), (0, 1))
         p_v = tl.make_block_ptr(v + i_bh * s_v_h, (T, V), (s_v_t, s_v_d), (i_t * BT, i_v * BV), (BT, BV), (1, 0))
         p_h = tl.make_block_ptr(h + i_bh * s_h_h + i_t * K * V, (K, V), (s_h_t, s_h_d), (i_k * BK, i_v * BV), (BK, BV), (1, 0))
-<<<<<<< HEAD
-=======
         p_g = tl.make_block_ptr(g + i_bh * s_k_h, (K, T), (s_k_d, s_k_t), (i_k * BK, i_t * BT), (BK, BT), (0, 1))
         p_gn = tl.make_block_ptr(g + i_bh * s_k_h, (T * K,), (s_k_d,), ((i_t * BT + BT - 1) * K + i_k * BK,), (BK,), (0,))
->>>>>>> 3071a69e
 
         tl.store(p_h, b_h.to(p_h.dtype.element_ty), boundary_check=(0, 1))
         # [BK, BT]
         b_k = tl.load(p_k, boundary_check=(0, 1))
         # [BT, BV]
         b_v = tl.load(p_v, boundary_check=(0, 1))
-<<<<<<< HEAD
-        if NORMK:
-            p_g = tl.make_block_ptr(g + i_bh * s_k_h, (K, T), (s_k_d, s_k_t), (i_k * BK, i_t * BT), (BK, BT), (0, 1))
-            p_gn = tl.make_block_ptr(g + i_bh * s_k_h, (T * K,), (s_k_d,), ((i_t * BT + BT - 1) * K + i_k * BK,), (BK,), (0,))
-            # [BK,]
-            b_gn = tl.load(p_gn, boundary_check=(0,))
-            # [BK, BV]
-            b_h *= tl.exp(b_gn)[:, None]
-            # [BK, BT]
-            b_g = tl.load(p_g, boundary_check=(0, 1))
-            b_k = (b_k * tl.exp(b_gn[:, None] - b_g)).to(b_k.dtype)
-        else:
-            p_g = tl.make_block_ptr(g + i_bh * s_v_h, (T, V), (s_v_t, s_v_d), (i_t * BT, i_v * BV), (BT, BV), (1, 0))
-            p_gn = tl.make_block_ptr(g + i_bh * s_v_h, (T * V,), (s_v_d,), ((i_t * BT + BT - 1) * V + i_v * BV,), (BV,), (0,))
-            # [BV,]
-            b_gn = tl.load(p_gn, boundary_check=(0,))
-            # [BK, BV]
-            b_h *= tl.exp(b_gn)[None, :]
-            # [BT, BV]
-            b_g = tl.load(p_g, boundary_check=(0, 1))
-            b_v = (b_v * tl.exp(b_gn[None, :] - b_g)).to(b_v.dtype)
+        # [BK,]
+        b_gn = tl.load(p_gn, boundary_check=(0,))
+        # [BK, BV]
+        b_h *= tl.exp(b_gn)[:, None]
+        # [BK, BT]
+        b_g = tl.load(p_g, boundary_check=(0, 1))
+        b_k = (b_k * tl.exp(b_gn[:, None] - b_g)).to(b_k.dtype)
+
         # [BK, BV]
         b_h += tl.dot(b_k, b_v, allow_tf32=False)
 
@@ -130,128 +98,7 @@
 
 
 @triton.jit
-def chunk_gla_fwd_kernel_intra_K(
-    v,
-    g,
-    o,
-    A,
-    s_v_h,
-    s_v_t,
-    s_v_d,
-    T: tl.constexpr,
-    V: tl.constexpr,
-    BT: tl.constexpr,
-    BC: tl.constexpr,
-    BV: tl.constexpr,
-    NC: tl.constexpr
-):
-    i_v, i_c, i_bh = tl.program_id(0), tl.program_id(1), tl.program_id(2)
-    i_t, i_i = i_c // NC, i_c % NC
-
-    p_g = tl.make_block_ptr(g + i_bh * s_v_h, (T, V), (s_v_t, s_v_d), (i_t * BT + i_i * BC, i_v * BV), (BC, BV), (1, 0))
-    p_gn = tl.make_block_ptr(g + i_bh * s_v_h, (T * V,), (s_v_d,), ((i_t * BT + i_i * BC) * V + i_v * BV,), (BV,), (0,))
-    # [BV,]
-    b_gn = tl.load(p_gn, boundary_check=(0,))
-    # [BC, BV]
-    b_o = tl.zeros([BC, BV], dtype=tl.float32)
-    for i_j in range(0, i_i):
-        p_A = tl.make_block_ptr(A + i_bh * T * BT, (T, BT), (BT, 1), (i_t * BT + i_i * BC, i_j * BC), (BC, BC), (1, 0))
-        p_v = tl.make_block_ptr(v + i_bh * s_v_h, (T, V), (s_v_t, s_v_d), (i_t * BT + i_j * BC, i_v * BV), (BC, BV), (1, 0))
-        p_gv = tl.make_block_ptr(g + i_bh * s_v_h, (T, V), (s_v_t, s_v_d), (i_t * BT + i_j * BC, i_v * BV), (BC, BV), (1, 0))
-        # [BC, BV]
-        b_v = tl.load(p_v, boundary_check=(0, 1))
-        b_gv = tl.load(p_gv, boundary_check=(0, 1))
-        b_vg = (b_v * tl.exp(b_gn[None, :] - b_gv)).to(b_v.dtype)
-        # [BC, BC]
-        b_A = tl.load(p_A, boundary_check=(0, 1))
-        b_o += tl.dot(b_A, b_vg, allow_tf32=False)
-    b_g = tl.load(p_g, boundary_check=(0, 1))
-    b_o *= tl.exp(b_g - b_gn[None, :])
-
-    o_i = tl.arange(0, BC)
-    o_A = i_bh * T * BT + (i_t * BT + i_i * BC + tl.arange(0, BC)) * BT + i_i * BC
-    m_A = (i_t * BT + i_i * BC + tl.arange(0, BC)) < T
-    for j in range(0, BC):
-        p_v = tl.make_block_ptr(v + i_bh * s_v_h, (T * V,), (1,), ((i_t * BT + i_i * BC + j) * V + i_v * BV,), (BV,), (0,))
-        p_gv = tl.make_block_ptr(g + i_bh * s_v_h, (T * V,), (1,), ((i_t * BT + i_i * BC + j) * V + i_v * BV,), (BV,), (0,))
-        # [BC,]
-        b_A = tl.load(A + o_A + j, mask=m_A, other=0)
-        # [BV,]
-        b_v = tl.load(p_v, boundary_check=(0,)).to(tl.float32)
-        b_gv = tl.load(p_gv, boundary_check=(0,)).to(tl.float32)
-        # [BC, BV]
-        b_vg = b_v[None, :] * tl.exp(b_g - b_gv[None, :])
-        # avoid 0 * inf = inf
-        m_i = o_i[:, None] >= j
-        b_o += tl.where(m_i, b_A[:, None] * b_vg, 0.)
-    p_o = tl.make_block_ptr(o + i_bh * s_v_h, (T, V), (s_v_t, s_v_d), (i_t * BT + i_i * BC, i_v * BV), (BC, BV), (1, 0))
-    tl.store(p_o, b_o.to(p_o.dtype.element_ty), boundary_check=(0, 1))
-
-
-@triton.jit
-def chunk_gla_fwd_kernel_K(
-    q,
-    k,
-    h,
-    g,
-    o,
-    A,
-    s_k_h,
-    s_k_t,
-    s_k_d,
-    s_v_h,
-    s_v_t,
-    s_v_d,
-    s_h_h,
-    s_h_t,
-    s_h_d,
-    scale,
-    T: tl.constexpr,
-    K: tl.constexpr,
-    V: tl.constexpr,
-    BT: tl.constexpr,
-    BK: tl.constexpr,
-    BV: tl.constexpr
-):
-    i_v, i_t, i_bh = tl.program_id(0), tl.program_id(1), tl.program_id(2)
-
-    o_i = tl.arange(0, BT)
-    m_s = o_i[:, None] >= o_i[None, :]
-
-    b_o = tl.zeros([BT, BV], dtype=tl.float32)
-    b_A = tl.zeros([BT, BT], dtype=tl.float32)
-    for i_k in range(tl.cdiv(K, BK)):
-        p_q = tl.make_block_ptr(q + i_bh * s_k_h, (T, K), (s_k_t, s_k_d), (i_t * BT, i_k * BK), (BT, BK), (1, 0))
-        p_k = tl.make_block_ptr(k + i_bh * s_k_h, (K, T), (s_k_d, s_k_t), (i_k * BK, i_t * BT), (BK, BT), (0, 1))
-        p_h = tl.make_block_ptr(h + i_bh * s_h_h + i_t * K * V, (K, V), (s_h_t, s_h_d), (i_k * BK, i_v * BV), (BK, BV), (1, 0))
-
-        # [BT, BK]
-        b_q = tl.load(p_q, boundary_check=(0, 1))
-        b_q = (b_q * scale).to(b_q.dtype)
-        # [BK, BT]
-        b_k = tl.load(p_k, boundary_check=(0, 1))
-        # [BK, BV]
-        b_h = tl.load(p_h, boundary_check=(0, 1))
-        # [BT, BV]
-        b_o += tl.dot(b_q, b_h, allow_tf32=False)
-        # [BT, BT]
-        b_A += tl.dot(b_q, b_k, allow_tf32=False)
-    p_g = tl.make_block_ptr(g + i_bh * s_v_h, (T, V), (s_v_t, s_v_d), (i_t * BT, i_v * BV), (BT, BV), (1, 0))
-    p_o = tl.make_block_ptr(o + i_bh * s_v_h, (T, V), (s_v_t, s_v_d), (i_t * BT, i_v * BV), (BT, BV), (1, 0))
-    # [BT, BV]
-    b_g = tl.load(p_g, boundary_check=(0, 1))
-    b_o = b_o * tl.exp(b_g)
-    tl.store(p_o, b_o.to(p_o.dtype.element_ty), boundary_check=(0, 1))
-
-    p_A = tl.make_block_ptr(A + i_bh * T * BT, (T, BT), (BT, 1), (i_t * BT, 0), (BT, BT), (1, 0))
-    # [BT, BT]
-    b_A = tl.where(m_s, b_A, 0.)
-    if i_v == 0:
-        tl.store(p_A, b_A.to(p_A.dtype.element_ty), boundary_check=(0, 1))
-
-
-@triton.jit
-def chunk_gla_fwd_kernel_intra_V(
+def chunk_gla_fwd_kernel_intra(
     q,
     k,
     g,
@@ -317,7 +164,7 @@
 
 
 @triton.jit
-def chunk_gla_fwd_kernel_V(
+def chunk_gla_fwd_kernel_inter(
     q,
     v,
     g,
@@ -371,107 +218,14 @@
     b_A = tl.load(p_A, boundary_check=(0, 1))
     b_o += tl.dot(b_A, b_v, allow_tf32=False)
     tl.store(p_o, b_o.to(p_o.dtype.element_ty), boundary_check=(0, 1))
-=======
-        # [BK,]
-        b_gn = tl.load(p_gn, boundary_check=(0,))
-        # [BK, BV]
-        b_h *= tl.exp(b_gn)[:, None]
-        # [BK, BT]
-        b_g = tl.load(p_g, boundary_check=(0, 1))
-        b_k = (b_k * tl.exp(b_gn[:, None] - b_g)).to(b_k.dtype)
-
-        # [BK, BV]
-        b_h += tl.dot(b_k, b_v, allow_tf32=False)
-
-    if STORE_FINAL_STATE:
-        p_h = tl.make_block_ptr(ht + i_bh * K * V, (K, V), (V, 1), (i_k * BK, i_v * BV), (BK, BV), (1, 0))
-        tl.store(p_h, b_h.to(p_h.dtype.element_ty), boundary_check=(0, 1))
-
-
-@triton.jit
-def chunk_gla_fwd_kernel_intra(
-    q,
-    k,
-    g,
-    A,
-    s_k_h,
-    s_k_t,
-    s_k_d,
-    scale,
-    T: tl.constexpr,
-    K: tl.constexpr,
-    BT: tl.constexpr,
-    BC: tl.constexpr,
-    BK: tl.constexpr,
-    NC: tl.constexpr
-):
-    i_k, i_c, i_bh = tl.program_id(0), tl.program_id(1), tl.program_id(2)
-    i_t, i_i, i_j = i_c // (NC * NC), (i_c % (NC * NC)) // NC, (i_c % (NC * NC)) % NC
-    n_bh = tl.num_programs(2)
-
-    if i_i > i_j:
-        p_q = tl.make_block_ptr(q + i_bh * s_k_h, (T, K), (s_k_t, s_k_d), (i_t * BT + i_i * BC, i_k * BK), (BC, BK), (1, 0))
-        p_g = tl.make_block_ptr(g + i_bh * s_k_h, (T, K), (s_k_t, s_k_d), (i_t * BT + i_i * BC, i_k * BK), (BC, BK), (1, 0))
-        p_k = tl.make_block_ptr(k + i_bh * s_k_h, (K, T), (s_k_d, s_k_t), (i_k * BK, i_t * BT + i_j * BC), (BK, BC), (0, 1))
-        p_gk = tl.make_block_ptr(g + i_bh * s_k_h, (K, T), (s_k_d, s_k_t), (i_k * BK, i_t * BT + i_j * BC), (BK, BC), (0, 1))
-        p_gn = tl.make_block_ptr(g + i_bh * s_k_h, (T * K,), (s_k_d,), ((i_t * BT + i_i * BC) * K + i_k * BK,), (BK,), (0,))
-        p_A = tl.make_block_ptr(A + (i_k*n_bh+i_bh)*T*BT, (T, BT), (BT, 1), (i_t * BT + i_i * BC, i_j * BC), (BC, BC), (1, 0))
-        # [BK,]
-        b_gn = tl.load(p_gn, boundary_check=(0,))
-        # [BC, BK]
-        b_q = tl.load(p_q, boundary_check=(0, 1))
-        b_g = tl.load(p_g, boundary_check=(0, 1))
-        b_qg = (b_q * tl.exp(b_g - b_gn[None, :]) * scale).to(b_q.dtype)
-        # [BK, BC]
-        b_k = tl.load(p_k, boundary_check=(0, 1))
-        b_gk = tl.load(p_gk, boundary_check=(0, 1))
-        b_kg = (b_k * tl.exp(b_gn[:, None] - b_gk)).to(b_k.dtype)
-        # [BC, BC]
-        b_A = tl.dot(b_qg, b_kg, allow_tf32=False)
-        tl.store(p_A, b_A.to(A.dtype.element_ty), boundary_check=(0, 1))
-    elif i_i == i_j:
-        p_q = tl.make_block_ptr(q + i_bh * s_k_h, (T, K), (s_k_t, s_k_d), (i_t * BT + i_i * BC, i_k * BK), (BC, BK), (1, 0))
-        p_g = tl.make_block_ptr(g + i_bh * s_k_h, (T, K), (s_k_t, s_k_d), (i_t * BT + i_i * BC, i_k * BK), (BC, BK), (1, 0))
-        p_k = tl.make_block_ptr(k + i_bh * s_k_h, (T * K,), (s_k_d,), ((i_t * BT + i_j * BC) * K + i_k * BK,), (BK,), (0,))
-        p_gk = tl.make_block_ptr(g + i_bh * s_k_h, (T * K,), (s_k_d,), ((i_t * BT + i_j * BC) * K + i_k * BK,), (BK,), (0,))
-        # [BC, BK]
-        b_q = tl.load(p_q, boundary_check=(0, 1))
-        b_g = tl.load(p_g, boundary_check=(0, 1))
->>>>>>> 3071a69e
-
-        o_i = tl.arange(0, BC)
-        o_A = (i_bh + i_k * n_bh) * T * BT + (i_t * BT + i_i * BC + tl.arange(0, BC)) * BT + i_j * BC
-        m_A = (i_t * BT + i_i * BC + tl.arange(0, BC)) < T
-        for j in range(0, BC):
-            # [BK,]
-            b_k = tl.load(p_k, boundary_check=(0,)).to(tl.float32)
-            b_gk = tl.load(p_gk, boundary_check=(0,)).to(tl.float32)
-            # [BC,]
-            b_A = tl.sum(b_q * b_k[None, :] * tl.exp(b_g - b_gk[None, :]) * scale, 1)
-            b_A = tl.where(o_i >= j, b_A, 0.)
-            tl.store(A + o_A + j, b_A.to(b_q.dtype), mask=m_A)
-
-<<<<<<< HEAD
+
+
 @triton.jit
 def chunk_gla_bwd_kernel_dh(
     q,
     g,
     do,
     dh,
-=======
-            p_k = tl.advance(p_k, (K,))
-            p_gk = tl.advance(p_gk, (K,))
-
-
-@triton.jit
-def chunk_gla_fwd_kernel_inter(
-    q,
-    v,
-    g,
-    h,
-    o,
-    A,
->>>>>>> 3071a69e
     s_k_h,
     s_k_t,
     s_k_d,
@@ -487,503 +241,6 @@
     V: tl.constexpr,
     BT: tl.constexpr,
     BK: tl.constexpr,
-<<<<<<< HEAD
-    BV: tl.constexpr,
-    NT: tl.constexpr,
-    NORMK: tl.constexpr
-):
-    i_k, i_v, i_bh = tl.program_id(0), tl.program_id(1), tl.program_id(2)
-
-    b_dh = tl.zeros([BK, BV], dtype=tl.float32)
-    for i_t in range(NT - 1, -1, -1):
-        p_q = tl.make_block_ptr(q + i_bh * s_k_h, (K, T), (s_k_d, s_k_t), (i_k * BK, i_t * BT), (BK, BT), (0, 1))
-        p_do = tl.make_block_ptr(do + i_bh * s_v_h, (T, V), (s_v_t, s_v_d), (i_t * BT, i_v * BV), (BT, BV), (1, 0))
-        p_dh = tl.make_block_ptr(dh + i_bh * s_h_h + i_t * K*V, (K, V), (s_h_t, s_h_d), (i_k * BK, i_v * BV), (BK, BV), (1, 0))
-
-        # [BK, BT]
-        b_q = tl.load(p_q, boundary_check=(0, 1))
-        b_q = (b_q * scale).to(b_q.dtype)
-        # [BT, BV]
-        b_do = tl.load(p_do, boundary_check=(0, 1))
-
-        tl.store(p_dh, b_dh.to(p_dh.dtype.element_ty), boundary_check=(0, 1))
-        if NORMK:
-            p_g = tl.make_block_ptr(g + i_bh * s_k_h, (K, T), (s_k_d, s_k_t), (i_k * BK, i_t * BT), (BK, BT), (0, 1))
-            p_gn = tl.make_block_ptr(g + i_bh * s_k_h, (T * K,), (s_k_d,), ((i_t * BT + BT - 1) * K + i_k * BK,), (BK,), (0,))
-            # [BK,]
-            b_gn = tl.load(p_gn, boundary_check=(0,))
-            # [BK, BV]
-            b_dh *= tl.exp(b_gn)[:, None]
-            # [BK, BT]
-            b_g = tl.load(p_g, boundary_check=(0, 1))
-            b_q = (b_q * tl.exp(b_g)).to(b_q.dtype)
-        else:
-            p_g = tl.make_block_ptr(g + i_bh * s_v_h, (T, V), (s_v_t, s_v_d), (i_t * BT, i_v * BV), (BT, BV), (1, 0))
-            p_gn = tl.make_block_ptr(g + i_bh * s_v_h, (T * V,), (s_v_d,), ((i_t * BT + BT - 1) * V + i_v * BV,), (BV,), (0,))
-            # [BV,]
-            b_gn = tl.load(p_gn, boundary_check=(0,))
-            # [BK, BV]
-            b_dh *= tl.exp(b_gn)[None, :]
-            # [BT, BV]
-            b_g = tl.load(p_g, boundary_check=(0, 1))
-            b_do = (b_do * tl.exp(b_g)).to(b_do.dtype)
-        # [BK, BV]
-        b_dh += tl.dot(b_q, b_do, allow_tf32=False)
-
-
-@triton.jit
-def chunk_gla_bwd_kernel_V(
-    k,
-    v,
-    h,
-    g,
-    A,
-    do,
-    dh,
-    dq,
-    dk,
-    dv,
-    dA,
-=======
-    BV: tl.constexpr
-):
-    i_v, i_t, i_bh = tl.program_id(0), tl.program_id(1), tl.program_id(2)
-
-    b_o = tl.zeros([BT, BV], dtype=tl.float32)
-    for i_k in range(tl.cdiv(K, BK)):
-        p_q = tl.make_block_ptr(q + i_bh * s_k_h, (T, K), (s_k_t, s_k_d), (i_t * BT, i_k * BK), (BT, BK), (1, 0))
-        p_g = tl.make_block_ptr(g + i_bh * s_k_h, (T, K), (s_k_t, s_k_d), (i_t * BT, i_k * BK), (BT, BK), (1, 0))
-        p_h = tl.make_block_ptr(h + i_bh * s_h_h + i_t * K * V, (K, V), (s_h_t, s_h_d), (i_k * BK, i_v * BV), (BK, BV), (1, 0))
-
-        # [BT, BK]
-        b_q = tl.load(p_q, boundary_check=(0, 1))
-        b_q = (b_q * scale).to(b_q.dtype)
-        # [BT, BK]
-        b_g = tl.load(p_g, boundary_check=(0, 1))
-        # [BT, BK]
-        b_qg = (b_q * tl.exp(b_g)).to(b_q.dtype)
-        # [BK, BV]
-        b_h = tl.load(p_h, boundary_check=(0, 1))
-        # works but dkw, owing to divine benevolence
-        # [BT, BV]
-        if i_k >= 0:
-            b_o += tl.dot(b_qg, b_h, allow_tf32=False)
-    p_v = tl.make_block_ptr(v + i_bh * s_v_h, (T, V), (s_v_t, s_v_d), (i_t * BT, i_v * BV), (BT, BV), (1, 0))
-    p_o = tl.make_block_ptr(o + i_bh * s_v_h, (T, V), (s_v_t, s_v_d), (i_t * BT, i_v * BV), (BT, BV), (1, 0))
-    p_A = tl.make_block_ptr(A + i_bh * T * BT, (T, BT), (BT, 1), (i_t * BT, 0), (BT, BT), (1, 0))
-    # [BT, BV]
-    b_v = tl.load(p_v, boundary_check=(0, 1))
-    # [BT, BT]
-    b_A = tl.load(p_A, boundary_check=(0, 1))
-    b_o += tl.dot(b_A, b_v, allow_tf32=False)
-    tl.store(p_o, b_o.to(p_o.dtype.element_ty), boundary_check=(0, 1))
-
-
-@triton.jit
-def chunk_gla_bwd_kernel_dh(
-    q,
-    g,
-    do,
-    dh,
->>>>>>> 3071a69e
-    s_k_h,
-    s_k_t,
-    s_k_d,
-    s_v_h,
-    s_v_t,
-    s_v_d,
-    s_h_h,
-    s_h_t,
-    s_h_d,
-    scale,
-    T: tl.constexpr,
-    K: tl.constexpr,
-    V: tl.constexpr,
-    BT: tl.constexpr,
-    BK: tl.constexpr,
-<<<<<<< HEAD
-    BV: tl.constexpr
-):
-    i_k, i_t, i_bh = tl.program_id(0), tl.program_id(1), tl.program_id(2)
-    n_bh = tl.num_programs(2)
-
-    p_k = tl.make_block_ptr(k + i_bh * s_k_h, (T, K), (s_k_t, s_k_d), (i_t * BT, i_k * BK), (BT, BK), (1, 0))
-    p_gk = tl.make_block_ptr(g + i_bh * s_k_h, (T, K), (s_k_t, s_k_d), (i_t * BT, i_k * BK), (BT, BK), (1, 0))
-    p_gn = tl.make_block_ptr(g + i_bh * s_k_h, (T * K,), (s_k_d,), ((i_t * BT + BT - 1) * K + i_k * BK,), (BK,), (0,))
-    p_A = tl.make_block_ptr(A + i_bh * T * BT, (BT, T), (1, BT), (0, i_t * BT), (BT, BT), (0, 1))
-
-    # [BK,]
-    # [BT, BK]
-    b_k = tl.load(p_k, boundary_check=(0, 1))
-    b_gk = tl.load(p_gk, boundary_check=(0, 1))
-    b_gn = tl.exp(tl.load(p_gn, boundary_check=(0,))[None, :] - b_gk)
-    b_k = (b_k * b_gn).to(b_k.dtype)
-    # [BT, BT]
-    b_A = tl.load(p_A, boundary_check=(0, 1))
-
-    b_dq = tl.zeros([BT, BK], dtype=tl.float32)
-    b_dk = tl.zeros([BT, BK], dtype=tl.float32)
-    b_dA = tl.zeros([BT, BT], dtype=tl.float32)
-    for i_v in range(tl.cdiv(V, BV)):
-        p_v = tl.make_block_ptr(v + i_bh * s_v_h, (T, V), (s_v_t, s_v_d), (i_t * BT, i_v * BV), (BT, BV), (1, 0))
-        p_h = tl.make_block_ptr(h + i_bh * s_h_h + i_t * V * K, (V, K), (s_h_d, s_h_t), (i_v * BV, i_k * BK), (BV, BK), (0, 1))
-        p_do = tl.make_block_ptr(do + i_bh * s_v_h, (T, V), (s_v_t, s_v_d), (i_t * BT, i_v * BV), (BT, BV), (1, 0))
-        p_dh = tl.make_block_ptr(dh + i_bh * s_h_h + i_t * K*V, (K, V), (s_h_t, s_h_d), (i_k * BK, i_v * BV), (BK, BV), (1, 0))
-        p_dv = tl.make_block_ptr(dv + (i_k*n_bh+i_bh) * s_v_h, (T, V), (s_v_t, s_v_d), (i_t * BT, i_v * BV), (BT, BV), (1, 0))
-
-        # [BT, BV]
-        b_v = tl.load(p_v, boundary_check=(0, 1))
-        # [BV, BK]
-        b_h = tl.load(p_h, boundary_check=(0, 1))
-        # [BT, BV]
-        b_do = tl.load(p_do, boundary_check=(0, 1))
-        # [BK, BV]
-        b_dh = tl.load(p_dh, boundary_check=(0, 1))
-
-        # [BT, BV]
-        b_dv = tl.dot(b_k, b_dh, allow_tf32=False)
-        if i_k == 0:
-            b_dv += tl.dot(b_A, b_do, allow_tf32=False)
-        b_do = (b_do * scale).to(b_do.dtype)
-        tl.store(p_dv, b_dv.to(p_dv.dtype.element_ty), boundary_check=(0, 1))
-        # [BT, BT]
-        b_dA += tl.dot(b_do, tl.trans(b_v), allow_tf32=False)
-        # [BT, BK]
-        b_dq += tl.dot(b_do, b_h, allow_tf32=False)
-        # [BT, BK]
-        b_dk += tl.dot(b_v, tl.trans(b_dh), allow_tf32=False)
-    b_dq = b_dq * tl.exp(b_gk)
-    b_dk = b_dk * b_gn
-
-    p_dq = tl.make_block_ptr(dq + i_bh * s_k_h, (T, K), (s_k_t, s_k_d), (i_t * BT, i_k * BK), (BT, BK), (1, 0))
-    p_dk = tl.make_block_ptr(dk + i_bh * s_k_h, (T, K), (s_k_t, s_k_d), (i_t * BT, i_k * BK), (BT, BK), (1, 0))
-    p_dA = tl.make_block_ptr(dA + i_bh * T * BT, (T, BT, ), (BT, 1), (i_t * BT, 0), (BT, BT), (1, 0))
-    tl.store(p_dq, b_dq.to(p_dq.dtype.element_ty), boundary_check=(0, 1))
-    tl.store(p_dk, b_dk.to(p_dk.dtype.element_ty), boundary_check=(0, 1))
-
-    o_i = tl.arange(0, BT)
-    m_s = o_i[:, None] >= o_i[None, :]
-    # [BT, BT]
-    b_dA = tl.where(m_s, b_dA, 0.).to(b_k.dtype)
-    if i_k == 0:
-        tl.store(p_dA, b_dA.to(p_dA.dtype.element_ty), boundary_check=(0, 1))
-
-
-@triton.jit
-def chunk_gla_bwd_kernel_intra_V(
-    q,
-    k,
-    g,
-    dA,
-    dq,
-    dk,
-    s_k_h,
-    s_k_t,
-    s_k_d,
-    T: tl.constexpr,
-    K: tl.constexpr,
-    BT: tl.constexpr,
-    BC: tl.constexpr,
-    BK: tl.constexpr,
-    NC: tl.constexpr
-):
-    i_k, i_c, i_bh = tl.program_id(0), tl.program_id(1), tl.program_id(2)
-    i_t, i_i = i_c // NC, i_c % NC
-
-    p_g = tl.make_block_ptr(g + i_bh * s_k_h, (T, K), (s_k_t, s_k_d), (i_t * BT + i_i * BC, i_k * BK), (BC, BK), (1, 0))
-    p_gn = tl.make_block_ptr(g + i_bh * s_k_h, (T * K,), (s_k_d,), ((i_t * BT + i_i * BC) * K + i_k * BK,), (BK,), (0,))
-    # [BK,]
-    b_gn = tl.load(p_gn, boundary_check=(0,))
-    # [BC, BK]
-    b_g = tl.load(p_g, boundary_check=(0, 1))
-    b_dq = tl.zeros([BC, BK], dtype=tl.float32)
-    for i_j in range(0, i_i):
-        p_k = tl.make_block_ptr(k + i_bh * s_k_h, (T, K), (s_k_t, s_k_d), (i_t * BT + i_j * BC, i_k * BK), (BC, BK), (1, 0))
-        p_gk = tl.make_block_ptr(g + i_bh * s_k_h, (T, K), (s_k_t, s_k_d), (i_t * BT + i_j * BC, i_k * BK), (BC, BK), (1, 0))
-        p_dA = tl.make_block_ptr(dA + i_bh * T * BT, (T, BT), (BT, 1), (i_t * BT + i_i * BC, i_j * BC), (BC, BC), (1, 0))
-        # [BC, BK]
-        b_k = tl.load(p_k, boundary_check=(0, 1))
-        b_gk = tl.load(p_gk, boundary_check=(0, 1))
-        b_kg = (b_k * tl.exp(b_gn[None, :] - b_gk)).to(b_k.dtype)
-        # [BC, BC]
-        b_dA = tl.load(p_dA, boundary_check=(0, 1))
-        # [BC, BK]
-        b_dq += tl.dot(b_dA, b_kg, allow_tf32=False)
-    b_dq *= tl.exp(b_g - b_gn[None, :])
-
-    o_i = tl.arange(0, BC)
-    o_dA = i_bh * T * BT + (i_t * BT + i_i * BC + tl.arange(0, BC)) * BT + i_i * BC
-    m_dA = (i_t * BT + i_i * BC + tl.arange(0, BC)) < T
-    for j in range(0, BC):
-        p_kj = tl.make_block_ptr(k + i_bh * s_k_h, (T * K,), (1,), ((i_t * BT + i_i*BC+j) * K + i_k * BK,), (BK,), (0,))
-        p_gkj = tl.make_block_ptr(g + i_bh * s_k_h, (T * K,), (1,), ((i_t * BT + i_i*BC+j) * K + i_k * BK,), (BK,), (0,))
-        # [BC,]
-        b_dA = tl.load(dA + o_dA + j, mask=m_dA, other=0)
-        # [BK,]
-        b_kj = tl.load(p_kj, boundary_check=(0,)).to(tl.float32)
-        b_gkj = tl.load(p_gkj, boundary_check=(0,)).to(tl.float32)
-        # [BC, BK]
-        m_i = o_i[:, None] >= j
-        # [BC, BK]
-        b_dq += tl.where(m_i, b_dA[:, None] * b_kj[None, :] * tl.exp(b_g - b_gkj[None, :]), 0.)
-    p_dq = tl.make_block_ptr(dq + i_bh * s_k_h, (T, K), (s_k_t, s_k_d), (i_t * BT + i_i * BC, i_k * BK), (BC, BK), (1, 0))
-    tl.store(p_dq, b_dq.to(p_dq.dtype.element_ty), boundary_check=(0, 1))
-
-    tl.debug_barrier()
-    p_k = tl.make_block_ptr(k + i_bh * s_k_h, (T, K), (s_k_t, s_k_d), (i_t * BT + i_i * BC, i_k * BK), (BC, BK), (1, 0))
-    p_gk = tl.make_block_ptr(g + i_bh * s_k_h, (T, K), (s_k_t, s_k_d), (i_t * BT + i_i * BC, i_k * BK), (BC, BK), (1, 0))
-    p_gn = tl.make_block_ptr(g + i_bh * s_k_h, (T*K,), (s_k_d,), ((i_t * BT + i_i * BC + BC - 1) * K + i_k * BK,), (BK,), (0,))
-    # [BK,]
-    b_gn = tl.load(p_gn, boundary_check=(0,))
-    # [BC, BK]
-    b_k = tl.load(p_k, boundary_check=(0, 1))
-    b_gk = tl.load(p_gk, boundary_check=(0, 1))
-    b_dk = tl.zeros([BC, BK], dtype=tl.float32)
-    for i_j in range(i_i + 1, NC):
-        p_q = tl.make_block_ptr(q + i_bh * s_k_h, (T, K), (s_k_t, s_k_d), (i_t * BT + i_j * BC, i_k * BK), (BC, BK), (1, 0))
-        p_g = tl.make_block_ptr(g + i_bh * s_k_h, (T, K), (s_k_t, s_k_d), (i_t * BT + i_j * BC, i_k * BK), (BC, BK), (1, 0))
-        p_dA = tl.make_block_ptr(dA + i_bh * T * BT, (T, BT), (BT, 1), (i_t * BT + i_j * BC, i_i * BC), (BC, BC), (1, 0))
-        # [BC, BK]
-        b_q = tl.load(p_q, boundary_check=(0, 1))
-        b_g = tl.load(p_g, boundary_check=(0, 1))
-        b_qg = (b_q * tl.exp(b_g - b_gn[None, :])).to(b_q.dtype)
-        # [BC, BC]
-        b_dA = tl.load(p_dA, boundary_check=(0, 1))
-        # [BC, BK]
-        b_dk += tl.dot(tl.trans(b_dA), b_qg, allow_tf32=False)
-    b_dk *= tl.exp(b_gn[None, :] - b_gk)
-
-    o_dA = i_bh * T * BT + (i_t * BT + i_i * BC) * BT + i_i * BC + tl.arange(0, BC)
-    for j in range(0, BC):
-        p_qj = tl.make_block_ptr(q + i_bh * s_k_h, (T * K,), (1,), ((i_t * BT + i_i * BC + j) * K + i_k * BK,), (BK,), (0,))
-        p_gqj = tl.make_block_ptr(g + i_bh * s_k_h, (T * K,), (1,), ((i_t * BT + i_i * BC + j) * K + i_k * BK,), (BK,), (0,))
-        # [BC,]
-        b_dA = tl.load(dA + o_dA + j * BT, mask=(i_t * BT + i_i * BC + j < T), other=0)
-        # [BK,]
-        b_qj = tl.load(p_qj, boundary_check=(0,)).to(tl.float32)
-        b_gqj = tl.load(p_gqj, boundary_check=(0,)).to(tl.float32)
-        # [BC, BK]
-        m_i = o_i[:, None] <= j
-        b_dk += tl.where(m_i, b_dA[:, None] * b_qj[None, :] * tl.exp(b_gqj[None, :] - b_gk), 0.)
-    p_dk = tl.make_block_ptr(dk + i_bh * s_k_h, (T, K), (s_k_t, s_k_d), (i_t * BT + i_i * BC, i_k * BK), (BC, BK), (1, 0))
-    tl.store(p_dk, b_dk.to(p_dk.dtype.element_ty), boundary_check=(0, 1))
-
-
-@triton.jit
-def chunk_gla_bwd_kernel_intra_K(
-    v,
-    g,
-    do,
-    dA,
-    s_v_h,
-    s_v_t,
-    s_v_d,
-    scale,
-    T: tl.constexpr,
-    V: tl.constexpr,
-    BT: tl.constexpr,
-    BC: tl.constexpr,
-    BV: tl.constexpr,
-    NC: tl.constexpr
-):
-    i_v, i_c, i_bh = tl.program_id(0), tl.program_id(1), tl.program_id(2)
-    i_t, i_i, i_j = i_c // (NC * NC), (i_c % (NC * NC)) // NC, (i_c % (NC * NC)) % NC
-    n_bh = tl.num_programs(2)
-
-    if i_i > i_j:
-        p_v = tl.make_block_ptr(v + i_bh * s_v_h, (V, T), (s_v_d, s_v_t), (i_v * BV, i_t * BT + i_j * BC), (BV, BC), (0, 1))
-        p_gv = tl.make_block_ptr(g + i_bh * s_v_h, (V, T), (s_v_d, s_v_t), (i_v * BV, i_t * BT + i_j * BC), (BV, BC), (0, 1))
-        p_gn = tl.make_block_ptr(g + i_bh * s_v_h, (T * V,), (s_v_d,), ((i_t * BT + i_i * BC) * V + i_v * BV,), (BV,), (0,))
-        p_g = tl.make_block_ptr(g + i_bh * s_v_h, (T, V), (s_v_t, s_v_d), (i_t * BT + i_i * BC, i_v * BV), (BC, BV), (1, 0))
-        p_do = tl.make_block_ptr(do + i_bh * s_v_h, (T, V), (s_v_t, s_v_d), (i_t * BT + i_i * BC, i_v * BV), (BC, BV), (1, 0))
-        p_dA = tl.make_block_ptr(dA+(i_bh+i_v*n_bh)*T*BT, (T, BT), (BT, 1), (i_t * BT + i_i * BC, i_j * BC), (BC, BC), (1, 0))
-        # [BV,]
-        b_gn = tl.load(p_gn, boundary_check=(0,))
-        # [BC, BV]
-        b_g = tl.load(p_g, boundary_check=(0, 1))
-        b_do = tl.load(p_do, boundary_check=(0, 1))
-        b_do = (b_do * tl.exp(b_g - b_gn[None, :]) * scale).to(b_do.dtype)
-        # [BV, BC]
-        b_v = tl.load(p_v, boundary_check=(0, 1))
-        b_gv = tl.load(p_gv, boundary_check=(0, 1))
-        b_vg = (b_v * tl.exp(b_gn[:, None] - b_gv)).to(b_v.dtype)
-        # [BC, BC]
-        b_dA = tl.dot(b_do, b_vg, allow_tf32=False)
-        tl.store(p_dA, b_dA.to(dA.dtype.element_ty), boundary_check=(0, 1))
-    elif i_i == i_j:
-        p_v = tl.make_block_ptr(v + i_bh * s_v_h, (T * V,), (s_v_d,), ((i_t * BT + i_j * BC) * V + i_v * BV,), (BV,), (0,))
-        p_gv = tl.make_block_ptr(g + i_bh * s_v_h, (T * V,), (s_v_d,), ((i_t * BT + i_j * BC) * V + i_v * BV,), (BV,), (0,))
-        p_g = tl.make_block_ptr(g + i_bh * s_v_h, (T, V), (s_v_t, s_v_d), (i_t * BT + i_i * BC, i_v * BV), (BC, BV), (1, 0))
-        p_do = tl.make_block_ptr(do + i_bh * s_v_h, (T, V), (s_v_t, s_v_d), (i_t * BT + i_i * BC, i_v * BV), (BC, BV), (1, 0))
-        # [BC, BV]
-        b_g = tl.load(p_g, boundary_check=(0, 1))
-        b_do = tl.load(p_do, boundary_check=(0, 1)) * scale
-
-        o_i = tl.arange(0, BC)
-        o_A = (i_bh + i_v * n_bh) * T * BT + (i_t * BT + i_i * BC + tl.arange(0, BC)) * BT + i_j * BC
-        m_A = (i_t * BT + i_i * BC + tl.arange(0, BC)) < T
-        for j in range(0, BC):
-            # [BV,]
-            b_v = tl.load(p_v, boundary_check=(0,)).to(tl.float32)
-            b_gv = tl.load(p_gv, boundary_check=(0,)).to(tl.float32)
-            # [BC,]
-            b_dA = tl.sum(b_do * b_v[None, :] * tl.exp(b_g - b_gv[None, :]), 1)
-            b_dA = tl.where(o_i >= j, b_dA, 0)
-            tl.store(dA + o_A + j, b_dA.to(b_do.dtype), mask=m_A)
-
-            p_v = tl.advance(p_v, (V,))
-            p_gv = tl.advance(p_gv, (V,))
-
-
-@triton.jit
-def chunk_gla_bwd_kernel_K(
-    q,
-    k,
-    v,
-    h,
-    g,
-    A,
-    do,
-    dh,
-    dq,
-    dk,
-    dv,
-    dA,
-    s_k_h,
-    s_k_t,
-    s_k_d,
-    s_v_h,
-    s_v_t,
-    s_v_d,
-    s_h_h,
-    s_h_t,
-    s_h_d,
-    scale,
-    T: tl.constexpr,
-    K: tl.constexpr,
-    V: tl.constexpr,
-    BT: tl.constexpr,
-    BK: tl.constexpr,
-    BV: tl.constexpr
-):
-    i_k, i_t, i_bh = tl.program_id(0), tl.program_id(1), tl.program_id(2)
-    n_bh = tl.num_programs(2)
-
-    o_i = tl.arange(0, BT)
-    m_s = o_i[:, None] >= o_i[None, :]
-
-    p_q = tl.make_block_ptr(q + i_bh * s_k_h, (T, K), (s_k_t, s_k_d), (i_t * BT, i_k * BK), (BT, BK), (1, 0))
-    p_k = tl.make_block_ptr(k + i_bh * s_k_h, (T, K), (s_k_t, s_k_d), (i_t * BT, i_k * BK), (BT, BK), (1, 0))
-    p_A = tl.make_block_ptr(A + (i_k*n_bh+i_bh) * T * BT, (T, BT, ), (BT, 1), (i_t * BT, 0), (BT, BT), (1, 0))
-
-    # [BT, BK]
-    b_q = tl.load(p_q, boundary_check=(0, 1))
-    b_k = tl.load(p_k, boundary_check=(0, 1))
-    # [BT, BT]
-    b_A = tl.dot((b_q * scale).to(b_q.dtype), tl.trans(b_k), allow_tf32=False)
-    b_A = tl.where(m_s, b_A, 0.)
-    tl.store(p_A, b_A.to(p_A.dtype.element_ty), boundary_check=(0, 1))
-
-    b_dq = tl.zeros([BT, BK], dtype=tl.float32)
-    b_dk = tl.zeros([BT, BK], dtype=tl.float32)
-    for i_v in range(tl.cdiv(V, BV)):
-        p_v = tl.make_block_ptr(v + i_bh * s_v_h, (T, V), (s_v_t, s_v_d), (i_t * BT, i_v * BV), (BT, BV), (1, 0))
-        p_h = tl.make_block_ptr(h + i_bh * s_h_h + i_t * K*V, (V, K), (s_h_d, s_h_t), (i_v * BV, i_k * BK), (BV, BK), (0, 1))
-        p_g = tl.make_block_ptr(g + i_bh * s_v_h, (T, V), (s_v_t, s_v_d), (i_t * BT, i_v * BV), (BT, BV), (1, 0))
-        p_gn = tl.make_block_ptr(g + i_bh * s_v_h, (T * V,), (s_v_d,), ((i_t * BT + BT - 1) * V + i_v * BV,), (BV,), (0,))
-
-        p_do = tl.make_block_ptr(do + i_bh * s_v_h, (T, V), (s_v_t, s_v_d), (i_t * BT, i_v * BV), (BT, BV), (1, 0))
-        p_dh = tl.make_block_ptr(dh + i_bh * s_h_h + i_t * K*V, (K, V), (s_h_t, s_h_d), (i_k * BK, i_v * BV), (BK, BV), (1, 0))
-        p_dv = tl.make_block_ptr(dv + (i_k*n_bh+i_bh) * s_v_h, (T, V), (s_v_t, s_v_d), (i_t * BT, i_v * BV), (BT, BV), (1, 0))
-
-        # [BV,]
-        b_gn = tl.load(p_gn, boundary_check=(0,))
-        # [BT, BV]
-        b_v = tl.load(p_v, boundary_check=(0, 1))
-        b_g = tl.load(p_g, boundary_check=(0, 1))
-        b_v = b_v * tl.exp(b_gn[None, :] - b_g)
-        # [BV, BK]
-        b_h = tl.load(p_h, boundary_check=(0, 1))
-        # [BT, BV]
-        b_do = tl.load(p_do, boundary_check=(0, 1))
-        b_do = (b_do * tl.exp(b_g) * scale).to(b_do.dtype)
-        # [BK, BV]
-        b_dh = tl.load(p_dh, boundary_check=(0, 1))
-
-        # [BT, BK]
-        b_dq += tl.dot(b_do, b_h, allow_tf32=False)
-        b_dk += tl.dot(b_v.to(b_dh.dtype), tl.trans(b_dh), allow_tf32=False)
-        # [BT, BV]
-        b_dv = tl.exp(b_gn[None, :] - b_g) * tl.dot(b_k, b_dh, allow_tf32=False)
-        tl.store(p_dv, b_dv.to(p_dv.dtype.element_ty), boundary_check=(0, 1))
-    p_dA = tl.make_block_ptr(dA + i_bh * T * BT, (T, BT, ), (BT, 1), (i_t * BT, 0), (BT, BT), (1, 0))
-    # [BT, BT]
-    b_dA = tl.load(p_dA, boundary_check=(0, 1))
-    # [BT, BK]
-    b_dq += tl.dot(b_dA, b_k, allow_tf32=False)
-    b_dk += tl.dot(tl.trans(b_dA).to(b_k.dtype), b_q, allow_tf32=False)
-
-    p_dq = tl.make_block_ptr(dq + i_bh * s_k_h, (T, K), (s_k_t, s_k_d), (i_t * BT, i_k * BK), (BT, BK), (1, 0))
-    p_dk = tl.make_block_ptr(dk + i_bh * s_k_h, (T, K), (s_k_t, s_k_d), (i_t * BT, i_k * BK), (BT, BK), (1, 0))
-    tl.store(p_dq, b_dq.to(p_dq.dtype.element_ty), boundary_check=(0, 1))
-    tl.store(p_dk, b_dk.to(p_dk.dtype.element_ty), boundary_check=(0, 1))
-
-
-@triton.jit
-def chunk_gla_bwd_kernel_intra_KV(
-    g,
-    A,
-    do,
-    dv,
-    s_v_h,
-    s_v_t,
-    s_v_d,
-    T: tl.constexpr,
-    V: tl.constexpr,
-    BT: tl.constexpr,
-    BC: tl.constexpr,
-    BV: tl.constexpr,
-    NC: tl.constexpr
-):
-    i_v, i_c, i_bh = tl.program_id(0), tl.program_id(1), tl.program_id(2)
-    i_t, i_i = i_c // NC, i_c % NC
-
-    p_gv = tl.make_block_ptr(g + i_bh * s_v_h, (T, V), (s_v_t, s_v_d), (i_t * BT + i_i * BC, i_v * BV), (BC, BV), (1, 0))
-    p_gn = tl.make_block_ptr(g + i_bh * s_v_h, (T*V,), (s_v_d,), ((i_t * BT + i_i * BC + BC - 1) * V + i_v * BV,), (BV,), (0,))
-    # [BV,]
-    b_gn = tl.load(p_gn, boundary_check=(0,))
-    # [BC, BV]
-    b_gv = tl.load(p_gv, boundary_check=(0, 1))
-    b_dv = tl.zeros([BC, BV], dtype=tl.float32)
-    for i_j in range(i_i + 1, NC):
-        p_g = tl.make_block_ptr(g + i_bh * s_v_h, (T, V), (s_v_t, s_v_d), (i_t * BT + i_j * BC, i_v * BV),  (BC, BV), (1, 0))
-        p_A = tl.make_block_ptr(A + i_bh * T * BT, (BT, T), (1, BT), (i_i * BC, i_t * BT + i_j * BC), (BC, BC), (0, 1))
-        p_do = tl.make_block_ptr(do + i_bh * s_v_h, (T, V), (s_v_t, s_v_d), (i_t * BT + i_j * BC, i_v * BV), (BC, BV), (1, 0))
-        # [BC, BV]
-        b_g = tl.load(p_g, boundary_check=(0, 1))
-        b_do = tl.load(p_do, boundary_check=(0, 1))
-        b_do = (b_do * tl.exp(b_g - b_gn[None, :])).to(b_do.dtype)
-        # [BC, BC]
-        b_A = tl.load(p_A, boundary_check=(0, 1))
-        b_dv += tl.dot(b_A, b_do, allow_tf32=False)
-    b_dv *= tl.exp(b_gn[None, :] - b_gv)
-
-    o_i = tl.arange(0, BC)
-    for j in range(0, BC):
-        p_g = tl.make_block_ptr(g + i_bh * s_v_h, (T * V,), (1,), ((i_t * BT + i_i * BC + j) * V + i_v * BV,), (BV,), (0,))
-        p_A = tl.make_block_ptr(A + i_bh * T * BT, (T * BT,), (1,), ((i_t * BT + i_i * BC + j) * BT + i_i * BC,), (BC,), (0,))
-        p_do = tl.make_block_ptr(do + i_bh * s_v_h, (T * V,), (1,), ((i_t * BT + i_i * BC + j) * V + i_v * BV,), (BV,), (0,))
-        # [BC,]
-        b_A = tl.load(p_A, boundary_check=(0,))
-        # [BV,]
-        b_g = tl.load(p_g, boundary_check=(0,))
-        b_do = tl.load(p_do, boundary_check=(0,))
-        # [BC, BV]
-        m_i = o_i[:, None] <= j
-        b_dv += tl.where(m_i, tl.exp(b_g[None, :] - b_gv) * b_A[:, None] * b_do[None, :], 0.)
-    p_dv = tl.make_block_ptr(dv + i_bh * s_v_h, (T, V), (s_v_t, s_v_d), (i_t * BT + i_i * BC, i_v * BV), (BC, BV), (1, 0))
-    tl.store(p_dv, b_dv.to(p_dv.dtype.element_ty), boundary_check=(0, 1))
-=======
     BV: tl.constexpr,
     NT: tl.constexpr
 ):
@@ -1220,18 +477,13 @@
     b_dg = b_q * b_dq - b_k * b_dk
     tl.store(p_dk, b_dk.to(p_dk.dtype.element_ty), boundary_check=(0, 1))
     tl.store(p_dg, b_dg.to(p_dg.dtype.element_ty), boundary_check=(0, 1))
->>>>>>> 3071a69e
 
 
 class ChunkGLAFunction(torch.autograd.Function):
 
     @staticmethod
     @contiguous
-<<<<<<< HEAD
-    def forward(ctx, q, k, v, g, initial_state, output_final_state):
-=======
     def forward(ctx, q, k, v, g, scale, initial_state, output_final_state, checkpoint_level):
->>>>>>> 3071a69e
         B, H, T, K, V = *q.shape, v.shape[-1]
         BT, BC = 64, 16
         BK = min(64, triton.next_power_of_2(K))
@@ -1242,11 +494,7 @@
         num_warps = 4 if BK == 64 else 2
         num_stages = 1
 
-<<<<<<< HEAD
-        def fwd_inner(q, k, v, g, B, H, T, K, V, BT, BK, BV, NT, normk=False, h0=None, ht=None):
-=======
         def fwd_inner(q, k, v, g, B, H, T, K, V, BT, BK, BV, NT, h0=None, ht=None):
->>>>>>> 3071a69e
             NK, NV = triton.cdiv(K, BK), triton.cdiv(V, BV)
             h = q.new_empty(B, H, NT * K, V)
             grid = (NV, NK, B * H)
@@ -1256,10 +504,6 @@
                 v.stride(1), v.stride(2), v.stride(3),
                 h.stride(1), h.stride(2), h.stride(3),
                 T=T, K=K, V=V, BT=BT, BK=BK, BV=BV, NT=NT,
-<<<<<<< HEAD
-                NORMK=normk,
-=======
->>>>>>> 3071a69e
                 USE_INITIAL_STATE=h0 is not None,
                 STORE_FINAL_STATE=ht is not None,
                 num_warps=num_warps,
@@ -1271,59 +515,12 @@
         if output_final_state:
             final_state = q.new_empty(B, H, K, V, dtype=torch.float)
 
-<<<<<<< HEAD
-        gc = torch.empty_like(g, dtype=torch.float)
-=======
         g_org, g = g, torch.empty_like(g, dtype=torch.float)
->>>>>>> 3071a69e
         grid = (NK, NT, B * H)
         # keep cummulative normalizer in fp32
         # this kernel is equivalent to
         # g = g.view(B, H, NT, BT, -1).cumsum(-2).view(B, H, T, -1)
         chunk_gla_fwd_kernel_cum[grid](
-<<<<<<< HEAD
-            g, gc,
-            g.stride(1), g.stride(2), g.stride(3),
-            T=T, S=K, BT=BT, BS=BK,
-            num_warps=num_warps,
-            num_stages=num_stages
-        )
-        g = gc
-
-        scale = K ** -0.5
-        h = fwd_inner(
-            q=q, k=k, v=v, g=g,
-            B=B, H=H, T=T, K=K, V=V, BT=BT, BK=BK, BV=BV, NT=NT,
-            normk=True,
-            h0=initial_state if initial_state is not None else None,
-            ht=final_state if final_state is not None else None
-        )
-        A = q.new_zeros(NK, B, H, T, BT)
-        grid = (NK, NT * NC * NC, B * H)
-        chunk_gla_fwd_kernel_intra_V[grid](
-            q, k, g, A,
-            k.stride(1), k.stride(2), k.stride(3),
-            scale,
-            T=T, K=K, BT=BT, BC=BC, BK=BK, NC=NC,
-            num_warps=num_warps,
-            num_stages=num_stages
-        )
-        A = A.sum(0)
-        o = torch.empty_like(v)
-        grid = (NV, NT, B * H)
-        chunk_gla_fwd_kernel_V[grid](
-            q, v, g, h, o, A,
-            k.stride(1), k.stride(2), k.stride(3),
-            v.stride(1), v.stride(2), v.stride(3),
-            h.stride(1), h.stride(2), h.stride(3),
-            scale,
-            T=T, K=K, V=V, BT=BT, BK=BK, BV=BV,
-            num_warps=num_warps,
-            num_stages=num_stages
-        )
-        ctx.save_for_backward(q, k, v, g, h, A)
-        ctx.BT = BT
-=======
             g_org, g,
             g.stride(1), g.stride(2), g.stride(3),
             T=T, S=K, BT=BT, BS=BK,
@@ -1370,17 +567,12 @@
         ctx.BT = BT
         ctx.scale = scale
         ctx.checkpoint_level = checkpoint_level
->>>>>>> 3071a69e
         return o, final_state
 
     @staticmethod
     @contiguous
     def backward(ctx, do, dht=None):
-<<<<<<< HEAD
-        q, k, v, g, h, A = ctx.saved_tensors
-=======
         q, k, v, g, h, initial_state, A = ctx.saved_tensors
->>>>>>> 3071a69e
         B, H, T, K, V = *q.shape, v.shape[-1]
         BT, BC = ctx.BT, 16
         BK = min(64, triton.next_power_of_2(K))
@@ -1389,40 +581,6 @@
         NK = triton.cdiv(K, BK)
         num_warps = 4 if BK == 64 else 2
         num_stages = 1
-<<<<<<< HEAD
-
-        def bwd_inner(q, g, do, B, H, T, K, V, BT, BK, BV, NT, scale, normk=False):
-            NK, NV = triton.cdiv(K, BK), triton.cdiv(V, BV)
-            dh = q.new_empty(B, H, NT * K, V)
-            grid = (NK, NV, B * H)
-            chunk_gla_bwd_kernel_dh[grid](
-                q, g, do, dh,
-                q.stride(1), q.stride(2), q.stride(3),
-                do.stride(1), do.stride(2), do.stride(3),
-                dh.stride(1), dh.stride(2), dh.stride(3),
-                scale,
-                T=T, K=K, V=V, BT=BT, BK=BK, BV=BV, NT=NT,
-                NORMK=normk,
-                num_warps=num_warps,
-                num_stages=num_stages
-            )
-            return dh
-
-        scale = K ** -0.5
-        dh = bwd_inner(
-            q, g, do,
-            B=B, H=H, T=T, K=K, V=V, BT=BT, BK=BK, BV=BV, NT=NT,
-            scale=scale,
-            normk=True
-        )
-        dq1 = torch.empty_like(q)
-        dk1 = torch.empty_like(k)
-        dv = v.new_empty(NK, *v.shape)
-        dA = q.new_zeros(B, H, T, BT)
-        grid = (NK, NT, B * H)
-        chunk_gla_bwd_kernel_V[grid](
-            k, v, h, g, A, do, dh, dq1, dk1, dv, dA,
-=======
 
         def fwd_inner(q, k, v, g, B, H, T, K, V, BT, BK, BV, NT, h0=None, ht=None):
             NK, NV = triton.cdiv(K, BK), triton.cdiv(V, BV)
@@ -1494,7 +652,6 @@
         grid = (NK, NT, B * H)
         chunk_gla_bwd_kernel_inter[grid](
             k, v, h, g, A, do, dh, dq, dk, dv, dA,
->>>>>>> 3071a69e
             k.stride(1), k.stride(2), k.stride(3),
             v.stride(1), v.stride(2), v.stride(3),
             h.stride(1), h.stride(2), h.stride(3),
@@ -1503,45 +660,25 @@
             num_warps=num_warps,
             num_stages=num_stages
         )
-<<<<<<< HEAD
-        dv = dv.sum(0)
-        dq0 = torch.empty_like(q)
-        dk0 = k.new_zeros(k.shape)
-        grid = (NK, NT * NC, B * H)
-        chunk_gla_bwd_kernel_intra_V[grid](
-            q, k, g, dA, dq0, dk0,
-=======
         dv = dv.sum(0, dtype=dv.dtype)
         grid = (NK, NT * NC, B * H)
         chunk_gla_bwd_kernel_intra[grid](
             q, k, g, dA, dq, dk, dg,
->>>>>>> 3071a69e
             k.stride(1), k.stride(2), k.stride(3),
             T=T, K=K, BT=BT, BC=BC, BK=BK, NC=NC,
             num_warps=num_warps,
             num_stages=num_stages
         )
-<<<<<<< HEAD
-        dq = dq1.add_(dq0)
-        dk = dk1.add_(dk0)
-
-=======
 
         dq = dq.to(q.dtype)
         dk = dk.to(q.dtype)
->>>>>>> 3071a69e
         # reversed cumsum, equivalent to:
         #
         # def reversed_cumsum(x, dim=-1):
         #     c = x.cumsum(dim)
         #     return x + c.index_select(dim, x.new_tensor([c.shape[dim]-1], dtype=torch.long)) - c
-<<<<<<< HEAD
-        dg = chunk_reversed_cumsum_fwd(q * dq - k * dk).to(k.dtype)
-        return dq, dk, dv, dg, None, None
-=======
         dg = chunk_reversed_cumsum_fwd(dg).to(k.dtype)
         return dq, dk, dv, dg, None, None, None, None
->>>>>>> 3071a69e
 
 
 def chunk_gla(
@@ -1549,19 +686,11 @@
     k: torch.Tensor,
     v: torch.Tensor,
     g: torch.Tensor,
-<<<<<<< HEAD
-=======
     scale: Optional[int] = None,
->>>>>>> 3071a69e
     initial_state: torch.Tensor = None,
     output_final_state: bool = False,
     checkpoint_level: Optional[int] = 0
 ) -> Tuple[torch.Tensor, torch.Tensor]:
-<<<<<<< HEAD
-    if initial_state is not None:
-        initial_state = initial_state.detach()
-    o, final_state = ChunkGLAFunction.apply(q, k, v, g, initial_state, output_final_state)
-=======
     r"""
     Args:
         q (torch.Tensor):
@@ -1592,5 +721,4 @@
     if initial_state is not None:
         initial_state = initial_state.detach()
     o, final_state = ChunkGLAFunction.apply(q, k, v, g, scale, initial_state, output_final_state, checkpoint_level)
->>>>>>> 3071a69e
     return o, final_state